import { Component, config, authService, html } from "@lib";
import { ChatInput, ChatMessages } from "@components";

export interface Message {
  role: "prompt" | "response";
  content: string;
  timestamp?: number;
  isLoading?: boolean;
  isStreaming?: boolean;
}

export class ChatMain extends Component {
  private _messages: Array<Message> = [];
  private _chatInput: ChatInput | null = null;
  private _chatMessages: ChatMessages | null = null;
  private _currentChatId: string | null = null;
  private _currentEventSource: EventSource | null = null;
  private _isStreaming: boolean = false;

  constructor() {
    super();
    // Start with empty new chat state
    this.startNewChat();
  }

  public async loadChat(chatId: string | null) {
    this._currentChatId = chatId;
    this.render();

    if (!chatId) {
      // Show empty state for new chat
      this._messages = [];
      this.render();
      return;
    }

    try {
      const response = await authService.fetchWithAuth(
        `${config.apiBaseUrl}/api/chats/${chatId}/messages`
      );

      if (response.ok) {
        const data = await response.json();
        if (data.messages && Array.isArray(data.messages)) {
          this._messages = data.messages.map((msg: any) => ({
            role: msg.role || "response",
            content: msg.content || "No content",
            timestamp: msg.createdAt,
          }));
        } else {
          this._messages = [];
        }
      } else {
        console.error("Failed to load chat messages:", response.status);
        this._messages = [
          {
            role: "response",
            content:
              "❌ Failed to load chat messages. Please try refreshing the page.",
            timestamp: Date.now(),
          },
        ];
      }
    } catch (error) {
      console.error("Error loading chat messages:", error);
      this._messages = [
        {
          role: "response",
          content:
            "❌ Network error loading messages. Please check your connection.",
          timestamp: Date.now(),
        },
      ];
    } finally {
      this.render();
    }
  }

  public startNewChat() {
    this._currentChatId = null;
    this._messages = [];
    this.render();
  }

  async render() {
    // Show empty state if no chat is selected
    if (!this._currentChatId) {
      this.innerHTML = String(html`
        <div class="empty-state">
          <h2>Start a New Conversation</h2>
          <p>
            Type your first message below to begin a new chat. Your conversation
            will be saved automatically.
          </p>
        </div>
      `);

      // Still need to create the input for new chats
      this._chatInput = new ChatInput();
      this._chatInput.render();
      this.appendChild(this._chatInput);

      // Listen for send-message events from ChatInput
      this._chatInput.addEventListener(
        "send-message",
        this._handleSendMessage.bind(this)
      );
      return;
    }

    this._chatMessages = new ChatMessages(this._messages);
    this._chatInput = new ChatInput();

    await this._chatMessages.render();
    this._chatInput.render();

    // Clear previous content
    this.innerHTML = "";

    this.insert(this, this._chatMessages, null);
    this.insert(this, this._chatInput, null);

    // Listen for send-message events from ChatInput
    this._chatInput.addEventListener(
      "send-message",
      this._handleSendMessage.bind(this)
    );

    // Listen for cancel-streaming events from ChatInput
    this._chatInput.addEventListener(
      "cancel-streaming",
      this._handleCancelStreaming.bind(this)
    );
<<<<<<< HEAD
=======
  }

  public hello() {
    console.log("Hello from App component!");
>>>>>>> dbbba800
  }

  private async _handleSendMessage(event: Event) {
    const customEvent = event as CustomEvent;
    const { message } = customEvent.detail;

    // If no chat is selected, create a new one first
    if (!this._currentChatId) {
      try {
        const response = await authService.fetchWithAuth(
          `${config.apiBaseUrl}/api/chats`,
          {
            method: "POST",
            headers: {
              "Content-Type": "application/json",
            },
            body: JSON.stringify({
              title: "New Conversation",
            }),
          }
        );

        if (response.ok) {
          const data = await response.json();
          this._currentChatId = data.chatId;

          // Re-render immediately to switch from empty state to chat interface
          await this.render();

          // Notify parent to update sidebar
          this.dispatchEvent(
            new CustomEvent("chat-created", {
              detail: { chatId: this._currentChatId },
              bubbles: true,
              composed: true,
            })
          );
        } else {
          console.error("Failed to create new chat:", response.status);
          return;
        }
      } catch (error) {
        console.error("Error creating new chat:", error);
        return;
      }
    }

    // Add user message to conversation (local state)
    const userMessage: Message = {
      role: "prompt",
      content: message,
      timestamp: Date.now(),
    };

    this._messages.push(userMessage);

    // Add loading message for AI response
    const loadingMessage: Message = {
      role: "response",
      content: "Thinking...",
      timestamp: Date.now(),
      isLoading: true,
    };

    this._messages.push(loadingMessage);

    // Re-render to show the messages
    await this._updateMessages();

    // Save user message to database
    try {
      await authService.fetchWithAuth(
        `${config.apiBaseUrl}/api/chats/${this._currentChatId}/messages`,
        {
          method: "POST",
          headers: {
            "Content-Type": "application/json",
          },
          body: JSON.stringify({
            role: "prompt",
            content: message,
          }),
        }
      );
    } catch (error) {
      console.error("Error saving user message:", error);
    }

    // Check if this is the first message and generate a title
    const isFirstMessage =
      this._messages.filter((m) => !m.isLoading).length === 1;

    // Handle the AI response (streaming or non-streaming based on user preference)
    await this._handleStreamingResponse(message, isFirstMessage);
  }

  private async _generateChatTitle(firstMessage: string) {
    if (!this._currentChatId) return;

<<<<<<< HEAD
    try {
      const response = await authService.fetchWithAuth(
        `${config.apiBaseUrl}/api/chats/${this._currentChatId}/generate-title`,
        {
          method: "POST",
          headers: {
            "Content-Type": "application/json",
          },
          body: JSON.stringify({
            firstMessage,
          }),
        }
      );

      if (response.ok) {
        const data = await response.json();
        if (data.success) {
          // Notify parent to refresh sidebar with new title
          this.dispatchEvent(
            new CustomEvent("chat-title-updated", {
              detail: { chatId: this._currentChatId, title: data.title },
              bubbles: true,
              composed: true,
            })
          );
        }
      }
    } catch (error) {
      console.error("Error generating chat title:", error);
    }
  }

  private async _updateMessages() {
    if (this._chatMessages) {
      this._chatMessages.updateMessages(this._messages);
      await this._chatMessages.render();
    }
  }

  private async _handleStreamingResponse(
    message: string,
    isFirstMessage: boolean
  ) {
    // Check if user has streaming enabled
    let shouldStream = true;
    try {
      const prefsResponse = await authService.fetchWithAuth(
        `${config.apiBaseUrl}/api/ai/preferences`
      );
      if (prefsResponse.ok) {
        const prefs = await prefsResponse.json();
        shouldStream = prefs.enableStreaming !== false;
      }
    } catch (error) {
      console.error("Error checking streaming preference:", error);
      // Default to streaming if we can't check
    }

    if (!shouldStream) {
      // Use regular non-streaming approach
      return this._handleNonStreamingResponse(message, isFirstMessage);
    }

    this._isStreaming = true;

    // Notify input that streaming started
    if (this._chatInput) {
      this._chatInput.streamingStarted();
    }

    // Replace loading message with streaming message
    this._messages.pop(); // Remove "Thinking..." message

    const streamingMessage: Message = {
      role: "response",
      content: "",
      timestamp: Date.now(),
      isLoading: false,
      isStreaming: true,
    };

    this._messages.push(streamingMessage);
    await this._updateMessages();

    // Get the ChatMessage component for this streaming message
    const streamingMessageElement = this._getLastMessageElement();

    try {
      // Prepare the streaming request
      const response = await authService.fetchWithAuth(
        `${config.apiBaseUrl}/api/ai/chat/stream`,
        {
          method: "POST",
          headers: {
            "Content-Type": "application/json",
          },
          body: JSON.stringify({
            message,
            conversation: this._messages
              .slice(-11, -1)
              .filter((m) => !m.isLoading) // Send last 10 non-loading messages (excluding current streaming message)
              .map((m) => ({
                role: m.role,
                content: m.content,
                timestamp: m.timestamp,
              })),
          }),
        }
      );

      if (!response.ok) {
        throw new Error(`HTTP ${response.status}: ${response.statusText}`);
      }

      // Set up EventSource for streaming
      const reader = response.body?.getReader();
      if (!reader) {
        throw new Error("No response stream available");
      }

      const decoder = new TextDecoder();
      let fullContent = "";
      let usage: any = null;

      while (true) {
        const { done, value } = await reader.read();

        if (done) break;

        const chunk = decoder.decode(value, { stream: true });
        const lines = chunk.split("\n");

        for (const line of lines) {
          if (line.startsWith("data: ")) {
            const data = line.slice(6);

            if (data === "[DONE]") break;

            try {
              const parsed = JSON.parse(data);

              if (parsed.type === "content") {
                fullContent += parsed.content;

                // Update the message content
                streamingMessage.content = fullContent;

                // Update the streaming message element
                if (streamingMessageElement) {
                  await streamingMessageElement.updateStreamingContent(
                    fullContent
                  );
                }
              } else if (parsed.type === "complete") {
                fullContent = parsed.content;
                usage = parsed.usage;
                break;
              } else if (parsed.type === "error") {
                throw new Error(parsed.error);
              }
            } catch (parseError) {
              // Ignore individual parsing errors
              continue;
            }
          }
        }
      }

      // Finalize the streaming message
      streamingMessage.content = fullContent;
      streamingMessage.isStreaming = false;
      this._isStreaming = false;

      if (streamingMessageElement) {
        await streamingMessageElement.finalizeStream();
      }

      // Notify input that streaming ended
      if (this._chatInput) {
        this._chatInput.streamingEnded();
      }

      // Save AI response to database
      if (fullContent) {
        try {
          await authService.fetchWithAuth(
            `${config.apiBaseUrl}/api/chats/${this._currentChatId}/messages`,
            {
              method: "POST",
              headers: {
                "Content-Type": "application/json",
              },
              body: JSON.stringify({
                role: "response",
                content: fullContent,
                aiMetadata: usage
                  ? {
                      model: "streaming",
                      promptTokens: usage.promptTokens,
                      completionTokens: usage.completionTokens,
                      totalTokens: usage.totalTokens,
                      cost: usage.cost,
                    }
                  : undefined,
              }),
            }
          );
        } catch (error) {
          console.error("Error saving AI message:", error);
        }
      }

      // Generate title for first message (don't await to avoid blocking UI)
      if (isFirstMessage) {
        this._generateChatTitle(message);
      }
    } catch (error) {
      this._isStreaming = false;
      console.error("Streaming error:", error);

      // Show error in the streaming message
      if (streamingMessageElement) {
        streamingMessageElement.showStreamingError(
          error instanceof Error ? error.message : "Streaming failed"
        );
      } else {
        // Replace streaming message with error message
        streamingMessage.content = `❌ Streaming error: ${error instanceof Error ? error.message : "Unknown error"}`;
        await this._updateMessages();
      }

      // Notify input that streaming ended
      if (this._chatInput) {
        this._chatInput.streamingEnded();
      }
    }

    // This should not be needed as we handle input state in individual cases above
    // But keeping as fallback
    // Re-enable input
    if (this._chatInput) {
      this._chatInput.messageProcessed();
    }
  }

  private async _handleNonStreamingResponse(
    message: string,
    isFirstMessage: boolean
  ) {
    try {
      // Send request to AI API (existing non-streaming logic)
=======
    try {
>>>>>>> dbbba800
      const response = await authService.fetchWithAuth(
        `${config.apiBaseUrl}/api/chats/${this._currentChatId}/generate-title`,
        {
          method: "POST",
          headers: {
            "Content-Type": "application/json",
          },
          body: JSON.stringify({
<<<<<<< HEAD
            message,
            conversation: this._messages
              .slice(-10)
              .filter((m) => !m.isLoading) // Send last 10 non-loading messages
              .map((m) => ({
                role: m.role,
                content: m.content,
                timestamp: m.timestamp,
              })),
=======
            firstMessage,
>>>>>>> dbbba800
          }),
        }
      );

      if (response.ok) {
        const data = await response.json();
        if (data.success) {
          // Notify parent to refresh sidebar with new title
          this.dispatchEvent(
            new CustomEvent("chat-title-updated", {
              detail: { chatId: this._currentChatId, title: data.title },
              bubbles: true,
              composed: true,
            })
          );
        }
      }
    } catch (error) {
      console.error("Error generating chat title:", error);
    }
  }

  private async _updateMessages() {
    if (this._chatMessages) {
      this._chatMessages.updateMessages(this._messages);
      await this._chatMessages.render();
    }
  }

<<<<<<< HEAD
    // Re-render with final messages
    await this._updateMessages();

    // Re-enable input
=======
  private async _handleStreamingResponse(
    message: string,
    isFirstMessage: boolean
  ) {
    this._isStreaming = true;

    // Notify input that streaming started
>>>>>>> dbbba800
    if (this._chatInput) {
      this._chatInput.streamingStarted();
    }

<<<<<<< HEAD
  private _getLastMessageElement(): any {
    if (!this._chatMessages) return null;

    // Get the last message element from ChatMessages component
    const messageElements = this._chatMessages.querySelectorAll("chat-message");
    return messageElements[messageElements.length - 1] || null;
  }

  public cancelStreaming() {
    if (this._currentEventSource) {
      this._currentEventSource.close();
      this._currentEventSource = null;
    }

    if (this._isStreaming) {
      this._isStreaming = false;

      // Add cancellation message
      const lastMessage = this._messages[this._messages.length - 1];
      if (lastMessage && lastMessage.role === "response") {
        lastMessage.content += "\n\n❌ *Response cancelled by user*";
        lastMessage.isStreaming = false;
      }

      this._updateMessages();
=======
    // Replace loading message with streaming message
    this._messages.pop(); // Remove "Thinking..." message

    const streamingMessage: Message = {
      role: "response",
      content: "",
      timestamp: Date.now(),
      isLoading: false,
      isStreaming: true,
    };

    this._messages.push(streamingMessage);
    await this._updateMessages();

    // Get the ChatMessage component for this streaming message
    const streamingMessageElement = this._getLastMessageElement();

    try {
      // Prepare the streaming request
      const response = await authService.fetchWithAuth(
        `${config.apiBaseUrl}/api/ai/chat/stream`,
        {
          method: "POST",
          headers: {
            "Content-Type": "application/json",
          },
          body: JSON.stringify({
            message,
            conversation: this._messages
              .slice(-11, -1)
              .filter((m) => !m.isLoading) // Send last 10 non-loading messages (excluding current streaming message)
              .map((m) => ({
                role: m.role,
                content: m.content,
                timestamp: m.timestamp,
              })),
          }),
        }
      );

      if (!response.ok) {
        throw new Error(`HTTP ${response.status}: ${response.statusText}`);
      }

      // Set up EventSource for streaming
      const reader = response.body?.getReader();
      if (!reader) {
        throw new Error("No response stream available");
      }

      const decoder = new TextDecoder();
      let fullContent = "";
      let usage: any = null;

      while (true) {
        const { done, value } = await reader.read();

        if (done) break;

        const chunk = decoder.decode(value, { stream: true });
        const lines = chunk.split("\n");

        for (const line of lines) {
          if (line.startsWith("data: ")) {
            const data = line.slice(6);

            if (data === "[DONE]") break;

            try {
              const parsed = JSON.parse(data);

              if (parsed.type === "content") {
                fullContent += parsed.content;

                // Update the message content
                streamingMessage.content = fullContent;

                // Update the streaming message element
                if (streamingMessageElement) {
                  await streamingMessageElement.updateStreamingContent(
                    fullContent
                  );
                }
              } else if (parsed.type === "complete") {
                fullContent = parsed.content;
                usage = parsed.usage;
                break;
              } else if (parsed.type === "error") {
                throw new Error(parsed.error);
              }
            } catch (parseError) {
              // Ignore individual parsing errors
              continue;
            }
          }
        }
      }

      // Finalize the streaming message
      streamingMessage.content = fullContent;
      streamingMessage.isStreaming = false;
      this._isStreaming = false;

      if (streamingMessageElement) {
        await streamingMessageElement.finalizeStream();
      }
>>>>>>> dbbba800

      // Notify input that streaming ended
      if (this._chatInput) {
        this._chatInput.streamingEnded();
<<<<<<< HEAD
      }
    }
  }

  private _handleCancelStreaming() {
    this.cancelStreaming();
=======
      }

      // Save AI response to database
      if (fullContent) {
        try {
          await authService.fetchWithAuth(
            `${config.apiBaseUrl}/api/chats/${this._currentChatId}/messages`,
            {
              method: "POST",
              headers: {
                "Content-Type": "application/json",
              },
              body: JSON.stringify({
                role: "response",
                content: fullContent,
                aiMetadata: usage
                  ? {
                      model: "streaming",
                      promptTokens: usage.promptTokens,
                      completionTokens: usage.completionTokens,
                      totalTokens: usage.totalTokens,
                      cost: usage.cost,
                    }
                  : undefined,
              }),
            }
          );
        } catch (error) {
          console.error("Error saving AI message:", error);
        }
      }

      // Generate title for first message (don't await to avoid blocking UI)
      if (isFirstMessage) {
        this._generateChatTitle(message);
      }
    } catch (error) {
      this._isStreaming = false;
      console.error("Streaming error:", error);

      // Show error in the streaming message
      if (streamingMessageElement) {
        streamingMessageElement.showStreamingError(
          error instanceof Error ? error.message : "Streaming failed"
        );
      } else {
        // Replace streaming message with error message
        streamingMessage.content = `❌ Streaming error: ${error instanceof Error ? error.message : "Unknown error"}`;
        await this._updateMessages();
      }

      // Notify input that streaming ended
      if (this._chatInput) {
        this._chatInput.streamingEnded();
      }
    }

    // This should not be needed as we handle input state in individual cases above
    // But keeping as fallback
    // Re-enable input
    if (this._chatInput) {
      this._chatInput.messageProcessed();
    }
  }

  private _getLastMessageElement(): any {
    if (!this._chatMessages) return null;

    // Get the last message element from ChatMessages component
    const messageElements = this._chatMessages.querySelectorAll("chat-message");
    return messageElements[messageElements.length - 1] || null;
  }

  public cancelStreaming() {
    if (this._currentEventSource) {
      this._currentEventSource.close();
      this._currentEventSource = null;
    }

    if (this._isStreaming) {
      this._isStreaming = false;

      // Add cancellation message
      const lastMessage = this._messages[this._messages.length - 1];
      if (lastMessage && lastMessage.role === "response") {
        lastMessage.content += "\n\n❌ *Response cancelled by user*";
        lastMessage.isStreaming = false;
      }

      this._updateMessages();

      // Notify input that streaming ended
      if (this._chatInput) {
        this._chatInput.streamingEnded();
      }
    }
>>>>>>> dbbba800
  }

  private _handleCancelStreaming() {
    this.cancelStreaming();
  }
}

if (!customElements.get("chat-main")) {
  customElements.define("chat-main", ChatMain);
}<|MERGE_RESOLUTION|>--- conflicted
+++ resolved
@@ -131,13 +131,6 @@
       "cancel-streaming",
       this._handleCancelStreaming.bind(this)
     );
-<<<<<<< HEAD
-=======
-  }
-
-  public hello() {
-    console.log("Hello from App component!");
->>>>>>> dbbba800
   }
 
   private async _handleSendMessage(event: Event) {
@@ -237,7 +230,6 @@
   private async _generateChatTitle(firstMessage: string) {
     if (!this._currentChatId) return;
 
-<<<<<<< HEAD
     try {
       const response = await authService.fetchWithAuth(
         `${config.apiBaseUrl}/api/chats/${this._currentChatId}/generate-title`,
@@ -489,9 +481,6 @@
   ) {
     try {
       // Send request to AI API (existing non-streaming logic)
-=======
-    try {
->>>>>>> dbbba800
       const response = await authService.fetchWithAuth(
         `${config.apiBaseUrl}/api/chats/${this._currentChatId}/generate-title`,
         {
@@ -500,7 +489,6 @@
             "Content-Type": "application/json",
           },
           body: JSON.stringify({
-<<<<<<< HEAD
             message,
             conversation: this._messages
               .slice(-10)
@@ -510,9 +498,6 @@
                 content: m.content,
                 timestamp: m.timestamp,
               })),
-=======
-            firstMessage,
->>>>>>> dbbba800
           }),
         }
       );
@@ -542,25 +527,14 @@
     }
   }
 
-<<<<<<< HEAD
     // Re-render with final messages
     await this._updateMessages();
 
     // Re-enable input
-=======
-  private async _handleStreamingResponse(
-    message: string,
-    isFirstMessage: boolean
-  ) {
-    this._isStreaming = true;
-
-    // Notify input that streaming started
->>>>>>> dbbba800
     if (this._chatInput) {
       this._chatInput.streamingStarted();
     }
 
-<<<<<<< HEAD
   private _getLastMessageElement(): any {
     if (!this._chatMessages) return null;
 
@@ -586,223 +560,16 @@
       }
 
       this._updateMessages();
-=======
-    // Replace loading message with streaming message
-    this._messages.pop(); // Remove "Thinking..." message
-
-    const streamingMessage: Message = {
-      role: "response",
-      content: "",
-      timestamp: Date.now(),
-      isLoading: false,
-      isStreaming: true,
-    };
-
-    this._messages.push(streamingMessage);
-    await this._updateMessages();
-
-    // Get the ChatMessage component for this streaming message
-    const streamingMessageElement = this._getLastMessageElement();
-
-    try {
-      // Prepare the streaming request
-      const response = await authService.fetchWithAuth(
-        `${config.apiBaseUrl}/api/ai/chat/stream`,
-        {
-          method: "POST",
-          headers: {
-            "Content-Type": "application/json",
-          },
-          body: JSON.stringify({
-            message,
-            conversation: this._messages
-              .slice(-11, -1)
-              .filter((m) => !m.isLoading) // Send last 10 non-loading messages (excluding current streaming message)
-              .map((m) => ({
-                role: m.role,
-                content: m.content,
-                timestamp: m.timestamp,
-              })),
-          }),
-        }
-      );
-
-      if (!response.ok) {
-        throw new Error(`HTTP ${response.status}: ${response.statusText}`);
-      }
-
-      // Set up EventSource for streaming
-      const reader = response.body?.getReader();
-      if (!reader) {
-        throw new Error("No response stream available");
-      }
-
-      const decoder = new TextDecoder();
-      let fullContent = "";
-      let usage: any = null;
-
-      while (true) {
-        const { done, value } = await reader.read();
-
-        if (done) break;
-
-        const chunk = decoder.decode(value, { stream: true });
-        const lines = chunk.split("\n");
-
-        for (const line of lines) {
-          if (line.startsWith("data: ")) {
-            const data = line.slice(6);
-
-            if (data === "[DONE]") break;
-
-            try {
-              const parsed = JSON.parse(data);
-
-              if (parsed.type === "content") {
-                fullContent += parsed.content;
-
-                // Update the message content
-                streamingMessage.content = fullContent;
-
-                // Update the streaming message element
-                if (streamingMessageElement) {
-                  await streamingMessageElement.updateStreamingContent(
-                    fullContent
-                  );
-                }
-              } else if (parsed.type === "complete") {
-                fullContent = parsed.content;
-                usage = parsed.usage;
-                break;
-              } else if (parsed.type === "error") {
-                throw new Error(parsed.error);
-              }
-            } catch (parseError) {
-              // Ignore individual parsing errors
-              continue;
-            }
-          }
-        }
-      }
-
-      // Finalize the streaming message
-      streamingMessage.content = fullContent;
-      streamingMessage.isStreaming = false;
-      this._isStreaming = false;
-
-      if (streamingMessageElement) {
-        await streamingMessageElement.finalizeStream();
-      }
->>>>>>> dbbba800
 
       // Notify input that streaming ended
       if (this._chatInput) {
         this._chatInput.streamingEnded();
-<<<<<<< HEAD
       }
     }
   }
 
   private _handleCancelStreaming() {
     this.cancelStreaming();
-=======
-      }
-
-      // Save AI response to database
-      if (fullContent) {
-        try {
-          await authService.fetchWithAuth(
-            `${config.apiBaseUrl}/api/chats/${this._currentChatId}/messages`,
-            {
-              method: "POST",
-              headers: {
-                "Content-Type": "application/json",
-              },
-              body: JSON.stringify({
-                role: "response",
-                content: fullContent,
-                aiMetadata: usage
-                  ? {
-                      model: "streaming",
-                      promptTokens: usage.promptTokens,
-                      completionTokens: usage.completionTokens,
-                      totalTokens: usage.totalTokens,
-                      cost: usage.cost,
-                    }
-                  : undefined,
-              }),
-            }
-          );
-        } catch (error) {
-          console.error("Error saving AI message:", error);
-        }
-      }
-
-      // Generate title for first message (don't await to avoid blocking UI)
-      if (isFirstMessage) {
-        this._generateChatTitle(message);
-      }
-    } catch (error) {
-      this._isStreaming = false;
-      console.error("Streaming error:", error);
-
-      // Show error in the streaming message
-      if (streamingMessageElement) {
-        streamingMessageElement.showStreamingError(
-          error instanceof Error ? error.message : "Streaming failed"
-        );
-      } else {
-        // Replace streaming message with error message
-        streamingMessage.content = `❌ Streaming error: ${error instanceof Error ? error.message : "Unknown error"}`;
-        await this._updateMessages();
-      }
-
-      // Notify input that streaming ended
-      if (this._chatInput) {
-        this._chatInput.streamingEnded();
-      }
-    }
-
-    // This should not be needed as we handle input state in individual cases above
-    // But keeping as fallback
-    // Re-enable input
-    if (this._chatInput) {
-      this._chatInput.messageProcessed();
-    }
-  }
-
-  private _getLastMessageElement(): any {
-    if (!this._chatMessages) return null;
-
-    // Get the last message element from ChatMessages component
-    const messageElements = this._chatMessages.querySelectorAll("chat-message");
-    return messageElements[messageElements.length - 1] || null;
-  }
-
-  public cancelStreaming() {
-    if (this._currentEventSource) {
-      this._currentEventSource.close();
-      this._currentEventSource = null;
-    }
-
-    if (this._isStreaming) {
-      this._isStreaming = false;
-
-      // Add cancellation message
-      const lastMessage = this._messages[this._messages.length - 1];
-      if (lastMessage && lastMessage.role === "response") {
-        lastMessage.content += "\n\n❌ *Response cancelled by user*";
-        lastMessage.isStreaming = false;
-      }
-
-      this._updateMessages();
-
-      // Notify input that streaming ended
-      if (this._chatInput) {
-        this._chatInput.streamingEnded();
-      }
-    }
->>>>>>> dbbba800
   }
 
   private _handleCancelStreaming() {
