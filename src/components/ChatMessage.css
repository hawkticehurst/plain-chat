--- conflicted
+++ resolved
@@ -103,15 +103,9 @@
 chat-message .error-box {
   background: var(--color-error);
   color: var(--color-text-primary);
-<<<<<<< HEAD
-  padding: 0.5rem 0.75rem;
-  border-radius: 0.375rem;
-  margin-top: 0.5rem;
-=======
   padding: 8px 12px;
   border-radius: 6px;
   margin-top: 8px;
->>>>>>> dbbba800
   font-size: 0.875rem;
   border: 1px solid rgba(255, 0, 0, 0.3);
   box-shadow: 0 1px 3px rgba(255, 0, 0, 0.1);
@@ -119,11 +113,7 @@
 
 chat-message .error-box::before {
   content: "⚠️ ";
-<<<<<<< HEAD
-  margin-right: 0.25rem;
-=======
   margin-right: 4px;
->>>>>>> dbbba800
 }
 
 @media (max-width: 768px) {
@@ -161,11 +151,7 @@
 chat-message .message.streaming .text ul,
 chat-message .message.streaming .text ol {
   margin: 0.5em 0;
-<<<<<<< HEAD
-  padding-left: 1.5em;
-=======
   padding-left: 24px;
->>>>>>> dbbba800
 }
 
 chat-message .message.streaming .text li {
@@ -181,24 +167,15 @@
 
 chat-message .message.streaming .text pre {
   background: var(--color-code-bg, #f5f5f5);
-<<<<<<< HEAD
-  padding: 1em;
-  border-radius: 0.5em;
-=======
   padding: 16px;
   border-radius: 8px;
->>>>>>> dbbba800
   overflow-x: auto;
   margin: 0.5em 0;
 }
 
 chat-message .message.streaming .text blockquote {
   border-left: 3px solid var(--color-border, #ddd);
-<<<<<<< HEAD
-  padding-left: 1em;
-=======
   padding-left: 16px;
->>>>>>> dbbba800
   margin: 0.5em 0;
   color: var(--color-text-secondary, #666);
 }
@@ -212,11 +189,7 @@
 chat-message .message.streaming .text th,
 chat-message .message.streaming .text td {
   border: 1px solid var(--color-border, #ddd);
-<<<<<<< HEAD
-  padding: 0.5em;
-=======
   padding: 8px;
->>>>>>> dbbba800
   text-align: left;
 }
 
